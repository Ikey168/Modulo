--- conflicted
+++ resolved
@@ -25,28 +25,19 @@
     private final NoteRepository noteRepository;
     private final TagService tagService;
     private final WebSocketNotificationService webSocketNotificationService;
-<<<<<<< HEAD
+    private final ConflictResolutionService conflictResolutionService;
     private final OfflineSyncService offlineSyncService;
-=======
-    private final ConflictResolutionService conflictResolutionService;
->>>>>>> ebdf03fb
 
     @Autowired
     public NoteController(NoteRepository noteRepository, TagService tagService, 
                          WebSocketNotificationService webSocketNotificationService,
-<<<<<<< HEAD
+                         ConflictResolutionService conflictResolutionService,
                          @Autowired(required = false) OfflineSyncService offlineSyncService) {
         this.noteRepository = noteRepository;
         this.tagService = tagService;
         this.webSocketNotificationService = webSocketNotificationService;
+        this.conflictResolutionService = conflictResolutionService;
         this.offlineSyncService = offlineSyncService;
-=======
-                         ConflictResolutionService conflictResolutionService) {
-        this.noteRepository = noteRepository;
-        this.tagService = tagService;
-        this.webSocketNotificationService = webSocketNotificationService;
-        this.conflictResolutionService = conflictResolutionService;
->>>>>>> ebdf03fb
     }
 
     @PostMapping
@@ -175,7 +166,13 @@
         } catch (IllegalArgumentException e) {
             return ResponseEntity.notFound().build();
         } catch (Exception e) {
-            return ResponseEntity.status(HttpStatus.INTERNAL_SERVER_ERROR).build();
+            // Try offline fallback if main database is unavailable
+            try {
+                offlineSyncService.updateOfflineNote(id, request.getTitle(), request.getContent(), request.getTagNames());
+                return ResponseEntity.accepted().build(); // 202 - changes saved offline
+            } catch (Exception offlineError) {
+                return ResponseEntity.status(HttpStatus.INTERNAL_SERVER_ERROR).build();
+            }
         }
     }
     
@@ -225,6 +222,26 @@
             
             return ResponseEntity.ok(savedNote);
         } catch (Exception e) {
+            // Fallback to offline storage if online operation fails
+            if (offlineSyncService != null) {
+                try {
+                    Set<String> tagNames = request.getTagNames() != null ? 
+                        new HashSet<>(request.getTagNames()) : new HashSet<>();
+                    
+                    // Update offline note
+                    Optional<Note> noteOpt = noteRepository.findById(id);
+                    if (noteOpt.isPresent()) {
+                        Note note = noteOpt.get();
+                        offlineSyncService.saveOffline(note);
+                    }
+                    
+                    // Return 202 Accepted to indicate offline processing
+                    return ResponseEntity.status(HttpStatus.ACCEPTED).build();
+                } catch (Exception offlineError) {
+                    // Both online and offline failed
+                    return ResponseEntity.status(HttpStatus.INTERNAL_SERVER_ERROR).build();
+                }
+            }
             return ResponseEntity.status(HttpStatus.INTERNAL_SERVER_ERROR).build();
         }
     }
@@ -246,7 +263,13 @@
             
             return ResponseEntity.noContent().build();
         } catch (Exception e) {
-            return ResponseEntity.status(HttpStatus.INTERNAL_SERVER_ERROR).build();
+            // Try offline fallback if main database is unavailable
+            try {
+                offlineSyncService.deleteOfflineNote(id);
+                return ResponseEntity.accepted().build(); // 202 - deletion queued offline
+            } catch (Exception offlineError) {
+                return ResponseEntity.status(HttpStatus.INTERNAL_SERVER_ERROR).build();
+            }
         }
     }
 
